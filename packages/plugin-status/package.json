{
  "name": "koishi-plugin-status",
  "description": "Show Status of Koishi",
  "version": "3.0.1",
  "main": "dist/index.js",
  "typings": "dist/index.d.ts",
  "files": [
    "dist"
  ],
  "author": "Shigma <1700011071@pku.edu.cn>",
  "license": "MIT",
  "repository": {
    "type": "git",
    "url": "git+https://github.com/koishijs/koishi.git"
  },
  "bugs": {
    "url": "https://github.com/koishijs/koishi/issues"
  },
  "homepage": "https://github.com/koishijs/plugins/plugin-status#readme",
  "keywords": [
    "bot",
    "qqbot",
    "cqhttp",
    "coolq",
    "chatbot",
    "koishi",
    "plugin",
    "status"
  ],
  "peerDependencies": {
<<<<<<< HEAD
    "koishi-core": "^3.1.0"
=======
    "koishi-core": "^3.1.1",
    "koishi-utils": "^4.0.1"
>>>>>>> f9440727
  },
  "devDependencies": {
    "koishi-plugin-mongo": "^2.0.0",
    "koishi-plugin-mysql": "^3.0.0",
    "koishi-test-utils": "^6.0.0-beta.10"
  },
  "dependencies": {
    "@types/ws": "^7.4.0",
    "@vitejs/plugin-vue": "^1.1.5",
    "@vue/compiler-sfc": "^3.0.7",
    "echarts": "^5.0.2",
    "element-plus": "^1.0.2-beta.33",
    "sass": "^1.32.8",
    "systeminformation": "^5.6.1",
    "vite": "^2.0.5",
    "vue": "^3.0.7",
    "vue-echarts": "^6.0.0-rc.3",
    "ws": "^7.4.3"
  }
}<|MERGE_RESOLUTION|>--- conflicted
+++ resolved
@@ -28,12 +28,7 @@
     "status"
   ],
   "peerDependencies": {
-<<<<<<< HEAD
-    "koishi-core": "^3.1.0"
-=======
-    "koishi-core": "^3.1.1",
-    "koishi-utils": "^4.0.1"
->>>>>>> f9440727
+    "koishi-core": "^3.1.1"
   },
   "devDependencies": {
     "koishi-plugin-mongo": "^2.0.0",
