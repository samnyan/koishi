--- conflicted
+++ resolved
@@ -37,13 +37,8 @@
   },
   "peerDependencies": {
     "koishi-core": "^2.4.2",
-<<<<<<< HEAD
-    "koishi-plugin-puppeteer": "^1.0.1",
-    "koishi-utils": "^3.2.0"
-=======
     "koishi-plugin-puppeteer": "^1.0.2",
     "koishi-utils": "^3.2.1"
->>>>>>> 416acf09
   },
   "dependencies": {
     "@octokit/webhooks": "^7.15.1",
