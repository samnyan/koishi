--- conflicted
+++ resolved
@@ -34,24 +34,12 @@
     "task"
   ],
   "devDependencies": {
-<<<<<<< HEAD
-    "@types/ms": "^0.7.31",
     "koishi-database-level": "^2.0.0-alpha.0",
     "koishi-database-mysql": "^2.0.0-alpha.0",
     "koishi-test-utils": "^4.0.0-alpha.0"
   },
   "dependencies": {
     "koishi-core": "^2.0.0-alpha.0",
-    "koishi-utils": "^1.0.4",
-    "ms": "^2.1.2"
-=======
-    "koishi-database-level": "^1.1.5",
-    "koishi-database-mysql": "^1.1.5",
-    "koishi-test-utils": "^3.2.0"
-  },
-  "dependencies": {
-    "koishi-core": "^1.11.0",
     "koishi-utils": "^1.0.4"
->>>>>>> e38e8a8e
   }
 }